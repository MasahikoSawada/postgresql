--- conflicted
+++ resolved
@@ -624,10 +624,7 @@
 
 /*
  * postgresGetPrepareId
-<<<<<<< HEAD
-=======
- *
->>>>>>> 055549c8
+ *
  * The function crafts prepared transaction identifier. PostgreSQL documentation
  * mentions two restrictions on the name
  * 1. String literal, less than 200 bytes long.
@@ -656,14 +653,11 @@
 	return prep_info;
 }
 
-<<<<<<< HEAD
-=======
 /*
  * postgresPrepareForeignTransaction
  *
  * The function prepares transaction on foreign server.
  */
->>>>>>> 055549c8
 bool
 postgresPrepareForeignTransaction(Oid serverid, Oid userid, Oid umid,
 								  int prep_info_len, char *prep_info)
@@ -683,22 +677,14 @@
 	if (found && entry->conn)
 	{
 		bool result;
-<<<<<<< HEAD
-
 		PGconn	*conn = entry->conn;
-=======
-		PGconn	*conn = entry->conn;
-
->>>>>>> 055549c8
+
 		command = makeStringInfo();
 		appendStringInfo(command, "PREPARE TRANSACTION '%.*s'", prep_info_len,
 																	prep_info);
 		res = PQexec(conn, command->data);
 		result = (PQresultStatus(res) == PGRES_COMMAND_OK);
-<<<<<<< HEAD
-=======
-
->>>>>>> 055549c8
+
 		if (!result)
 		{
 			/*
@@ -760,8 +746,6 @@
 	return false;
 }
 
-<<<<<<< HEAD
-=======
 /*
  * postgresResolvePreparedForeignTransaction
  *
@@ -769,7 +753,6 @@
  * This function could be called when we don't have any connections to the
  * foreign server involving distributed transaction being resolved.
  */
->>>>>>> 055549c8
 bool
 postgresResolvePreparedForeignTransaction(Oid serverid, Oid userid, Oid umid,
 										  bool is_commit,
@@ -803,7 +786,6 @@
 
 	if (!conn && IsTransactionState())
 		conn = GetConnection(GetUserMapping(userid, serverid), false, false, true);
-<<<<<<< HEAD
 
 	/* Proceed with resolution if we got a connection, else return false */
 	if (conn)
@@ -812,25 +794,12 @@
 		PGresult		*res;
 		bool			result;
 
-=======
-
-	/* Proceed with resolution if we got a connection, else return false */
-	if (conn)
-	{
-		StringInfo		command;
-		PGresult		*res;
-		bool			result;
-
->>>>>>> 055549c8
 		command = makeStringInfo();
 		appendStringInfo(command, "%s PREPARED '%.*s'",
 							is_commit ? "COMMIT" : "ROLLBACK",
 							prep_info_len, prep_info);
 		res = PQexec(conn, command->data);
-<<<<<<< HEAD
-=======
-
->>>>>>> 055549c8
+
 		if (PQresultStatus(res) != PGRES_COMMAND_OK)
 		{
 			int		sqlstate;
@@ -899,7 +868,6 @@
 	/* Reset state to show we're out of a transaction */
 	entry->xact_depth = 0;
 
-<<<<<<< HEAD
 	/*
 	 * If the connection isn't in a good idle state, discard it to
 	 * recover. Next GetConnection will open a new connection.
@@ -930,43 +898,8 @@
 static void
 pgfdw_xact_callback(XactEvent event, void *arg)
 {
-=======
->>>>>>> 055549c8
-	/*
-	 * If the connection isn't in a good idle state, discard it to
-	 * recover. Next GetConnection will open a new connection.
-	 */
-	if (PQstatus(entry->conn) != CONNECTION_OK ||
-		PQtransactionStatus(entry->conn) != PQTRANS_IDLE)
-	{
-		elog(DEBUG3, "discarding connection %p", entry->conn);
-		PQfinish(entry->conn);
-		entry->conn = NULL;
-	}
-
-	/*
-	 * TODO: these next two statements should be moved to end of transaction
-	 * call back.
+	/*
 	 * Regardless of the event type, we can now mark ourselves as out of the
-<<<<<<< HEAD
-=======
-	 * transaction.
-	 */
-	xact_got_connection = false;
-
-	/* Also reset cursor numbering for next transaction */
-	cursor_number = 0;
-}
-
-/*
- * pgfdw_xact_callback --- cleanup at main-transaction end.
- */
-static void
-pgfdw_xact_callback(XactEvent event, void *arg)
-{
-	/*
-	 * Regardless of the event type, we can now mark ourselves as out of the
->>>>>>> 055549c8
 	 * transction.
 	 */
 	xact_got_connection = false;
