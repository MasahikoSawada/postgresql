--- conflicted
+++ resolved
@@ -2393,7 +2393,7 @@
 	 */
 	buffer = RelationGetBufferForTuple(relation, heaptup->t_len,
 									   InvalidBuffer, options, bistate,
-									   &vmbuffer, NULL);
+									   &pimbuffer, NULL);
 
 	/*
 	 * We're about to do the actual insert -- but check for conflict first, to
@@ -2412,17 +2412,6 @@
 	 */
 	CheckForSerializableConflictIn(relation, NULL, InvalidBuffer);
 
-<<<<<<< HEAD
-	/*
-	 * Find buffer to insert this tuple into.  If the page is all visible
-	 * or all frozen, this will also pin the requisite page information map.
-	 */
-	buffer = RelationGetBufferForTuple(relation, heaptup->t_len,
-									   InvalidBuffer, options, bistate,
-									   &pimbuffer, NULL);
-
-=======
->>>>>>> 39b9978d
 	/* NO EREPORT(ERROR) from here till changes are logged */
 	START_CRIT_SECTION();
 
