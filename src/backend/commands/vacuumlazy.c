--- conflicted
+++ resolved
@@ -513,18 +513,11 @@
 	 * Note: The value returned by visibilitymap_get_status could be slightly
 	 * out-of-date, since we make this test before reading the corresponding
 	 * heap page or locking the buffer.  This is OK.  If we mistakenly think
-<<<<<<< HEAD
 	 * that the page is all-visible/all-frozen when in fact the flag's just
 	 * been cleared, we might fail to vacuum the page.  But it's OK to skip
 	 * pages when scan_all is not set, so no great harm done; the next vacuum
 	 * will find them.  If we make the reverse mistake and vacuum a page
 	 * unnecessarily, it'll just be a no-op.
-=======
-	 * that the page is all-visible when in fact the flag's just been cleared,
-	 * we might fail to vacuum the page.  But it's OK to skip pages when
-	 * scan_all is not set, so no great harm done; the next vacuum will find
-	 * them.  If we make the reverse mistake and vacuum a page unnecessarily,
-	 * it'll just be a no-op.
 	 *
 	 * We will scan the table's last page, at least to the extent of
 	 * determining whether it has tuples or not, even if it should be skipped
@@ -534,7 +527,6 @@
 	 * a truncation that just fails immediately because there are tuples in
 	 * the last page.  This is worth avoiding mainly because such a lock must
 	 * be replayed on any hot standby, where it can be disruptive.
->>>>>>> e63bb454
 	 */
 	for (next_not_all_visible_block = 0;
 		 next_not_all_visible_block < nblocks;
@@ -600,7 +592,6 @@
 		}
 		else
 		{
-<<<<<<< HEAD
 			/*
 			 * This block is at least all-visible according to the visibility map.
 			 * We check whether this block is all-frozen or not, to skip to
@@ -613,14 +604,9 @@
 					vacrelstats->vmskipped_frozen_pages++;
 					continue;
 			}
-			else if (!scan_all && skipping_all_visible_blocks)
+			else if (!scan_all && skipping_all_visible_blocks && !FORCE_CHECK_PAGE())
 					continue;
 
-=======
-			/* Current block is all-visible */
-			if (skipping_all_visible_blocks && !scan_all && !FORCE_CHECK_PAGE())
-				continue;
->>>>>>> e63bb454
 			all_visible_according_to_vm = true;
 			all_frozen_according_to_vm = all_frozen;
 		}
