--- conflicted
+++ resolved
@@ -238,11 +238,7 @@
 	/* Support functions for IMPORT FOREIGN SCHEMA */
 	ImportForeignSchema_function ImportForeignSchema;
 
-<<<<<<< HEAD
-	/* Supprot functions for foreign transactions */
-=======
 	/* Support functions for foreign transactions */
->>>>>>> b6679628
 	GetPrepareId_function GetPrepareId;
 	EndForeignTransaction_function EndForeignTransaction;
 	PrepareForeignTransaction_function PrepareForeignTransaction;
